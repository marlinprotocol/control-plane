use anyhow::{anyhow, Context, Result};
use async_trait::async_trait;
use aws_types::region::Region;
use ssh2::Session;
use std::fs;
use std::fs::File;
use std::io::{BufReader, Read};
use std::net::TcpStream;
use std::path::Path;
use std::process::Command;
use std::str::FromStr;
use tokio::time::{sleep, Duration};
use whoami::username;

use crate::market::AwsManager;

#[derive(Clone)]
pub struct Aws {
    aws_profile: String,
    key_name: String,
    // Path cannot be cloned, hence String
    key_location: String,
    pub_key_location: String,
    whitelist: String,
    blacklist: String,
}

impl Aws {
    pub async fn new(
        aws_profile: String,
        key_name: String,
        whitelist: String,
        blacklist: String,
    ) -> Aws {
        let key_location = "/home/".to_owned() + &username() + "/.ssh/" + &key_name;
        let pub_key_location = "/home/".to_owned() + &username() + "/.ssh/" + &key_name + ".pub";

        Aws {
            aws_profile,
            key_name,
            key_location,
            pub_key_location,
            whitelist,
            blacklist,
        }
    }

    async fn client(&self, region: String) -> aws_sdk_ec2::Client {
        let config = aws_config::from_env()
            .profile_name(&self.aws_profile)
            .region(Region::new(region))
            .load()
            .await;
        aws_sdk_ec2::Client::new(&config)
    }

    /* AWS KEY PAIR UTILITY */
    pub async fn generate_key_pair(&self) -> Result<()> {
        let priv_check = Path::new(&self.key_location).exists();
        let pub_check = Path::new(&self.pub_key_location).exists();
        if priv_check && pub_check {
            Ok(())
        } else if priv_check {
            let output = Command::new("ssh-keygen")
                .arg("-y")
                .arg("-f")
                .arg(&self.key_location)
                .arg(">")
                .arg(&self.pub_key_location)
                .output()?;

            if output.status.success() {
                Ok(())
            } else {
                Err(anyhow!("Failed to generate key pair"))
            }
        } else {
            let output = Command::new("ssh-keygen")
                .arg("-t")
                .arg("ed25519")
                .arg("-f")
                .arg(&self.key_location)
                .arg("-N")
                .arg("")
                .output()?;

            if output.status.success() {
                Ok(())
            } else {
                Err(anyhow!("Failed to generate key pair"))
            }
        }
    }

    pub async fn key_setup(&self, region: String) -> Result<()> {
        let key_check = self
            .check_key_pair(region.clone())
            .await
            .context("failed to check key pair")?;

        if !key_check {
            self.import_key_pair(region).await?;
        } else {
            println!("found existing keypair and pem file, skipping key setup");
        }

        Ok(())
    }

    pub async fn import_key_pair(&self, region: String) -> Result<()> {
        let f = File::open(&self.pub_key_location)?;
        let mut reader = BufReader::new(f);
        let mut buffer = Vec::new();

        reader.read_to_end(&mut buffer)?;

        self.client(region)
            .await
            .import_key_pair()
            .key_name(&self.key_name)
            .public_key_material(aws_sdk_ec2::types::Blob::new(buffer))
            .send()
            .await?;

        Ok(())
    }

    async fn check_key_pair(&self, region: String) -> Result<bool> {
        Ok(!self
            .client(region)
            .await
            .describe_key_pairs()
            .filters(
                aws_sdk_ec2::model::Filter::builder()
                    .name("key-name")
                    .values(&self.key_name)
                    .build(),
            )
            .send()
            .await
            .context("failed to query key pairs")?
            .key_pairs()
            .ok_or(anyhow!("failed to parse key pairs"))?
            .is_empty())
    }

    /* SSH UTILITY */

    pub async fn ssh_connect(&self, ip_address: &str) -> Result<Session> {
        let tcp = TcpStream::connect(ip_address)?;

        let mut sess = Session::new()?;

        sess.set_tcp_stream(tcp);
        sess.handshake()?;
        sess.userauth_pubkey_file("ubuntu", None, Path::new(&self.key_location), None)?;
        println!("SSH connection established");
        Ok(sess)
    }

    async fn run_enclave(&self, sess: &Session, url: &str, v_cpus: i32, mem: i64) -> Result<()> {
        let mut channel = sess.channel_session()?;
        let mut s = String::new();
        channel.exec(
            &("echo -e '---\\nmemory_mib: ".to_owned()
                + &((mem - 2048).to_string())
                + "\\ncpu_count: "
                + &((v_cpus - 2).to_string())
                + "' >> /home/ubuntu/allocator_new.yaml"),
        )?;

        let _ = channel.read_to_string(&mut s);
        let _ = channel.wait_close();

        channel = sess.channel_session()?;
        channel.exec("sudo apt-get update -y")?;
        let _ = channel.read_to_string(&mut s);
        let _ = channel.wait_close();

        channel = sess.channel_session()?;
        channel
            .exec("sudo cp /home/ubuntu/allocator_new.yaml /etc/nitro_enclaves/allocator.yaml")?;

        let _ = channel.read_to_string(&mut s);
        let _ = channel.wait_close();

        channel = sess.channel_session()?;
        s = String::new();
        channel.exec("sudo systemctl restart nitro-enclaves-allocator.service")?;

        let _ = channel.read_to_string(&mut s);
        println!("{s}");
        let _ = channel.wait_close();

        println!(
            "Nitro Enclave Service set up with cpus: {} and memory: {}",
            v_cpus - 2,
            mem - 2048
        );

        channel = sess.channel_session()?;
        s = String::new();
        channel.exec(&("wget -O enclave.eif ".to_owned() + url))?;
        let _ = channel.read_to_string(&mut s);
        let _ = channel.wait_close();
        println!("{s}");

        if self.whitelist.as_str() != "" || self.blacklist.as_str() != "" {
            channel = sess.channel_session()?;
            s = String::new();
            channel.exec("sha256sum /home/ubuntu/enclave.eif")?;
            let _ = channel.read_to_string(&mut s);
            let _ = channel.wait_close();
            println!("{s}");

            if let Some(line) = s.split_whitespace().next() {
                println!("Hash : {line}");
                if self.whitelist.as_str() != "" {
                    println!("Checking whitelist...");
                    let file_path = self.whitelist.as_str();
                    let contents = fs::read_to_string(file_path);

                    if let Err(err) = contents {
<<<<<<< HEAD
                        println!("Error reading whitelist file : {err}");
                        return  Err(anyhow!("Error reading whitelist file"));
=======
                        println!("Error reading whitelist file : {}", err);
                        return Err(anyhow!("Error reading whitelist file"));
>>>>>>> 7de94fb2
                    } else {
                        let contents = contents.unwrap();
                        let entries = contents.lines();
                        let mut allowed = false;
                        for entry in entries {
                            if entry.contains(line) {
                                allowed = true;
                                break;
                            }
                        }
                        if allowed {
                            println!("EIF ALLOWED!");
                        } else {
                            println!("EIF NOT ALLOWED!");
                            return Err(anyhow!("EIF NOT ALLOWED"));
                        }
                    }
                }
                if self.blacklist.as_str() != "" {
                    println!("Checking blacklist...");
                    let file_path = self.blacklist.as_str();
                    let contents = fs::read_to_string(file_path);

                    if let Err(err) = contents {
                        println!("Error reading blacklist file : {err}");
                        return Err(anyhow!("Error reading blacklist file"));
                    } else {
                        let contents = contents.unwrap();
                        let entries = contents.lines();
                        let mut allowed = true;
                        for entry in entries {
                            if entry.contains(line) {
                                allowed = false;
                                break;
                            }
                        }
                        if allowed {
                            println!("EIF ALLOWED!");
                        } else {
                            println!("EIF NOT ALLOWED!");
                            return Err(anyhow!("EIF NOT ALLOWED"));
                        }
                    }
                }
            }
        }

        channel = sess.channel_session()?;
        s = String::new();
        channel
            .exec(
                "sudo iptables -A PREROUTING -t nat -p tcp --dport 80 -i ens5 -j REDIRECT --to-port 1200",
            )?;

        let _ = channel.read_to_string(&mut s);
        println!("{s}");
        let _ = channel.wait_close();

        channel = sess.channel_session()?;
        s = String::new();
        channel
            .exec(
                "sudo iptables -A PREROUTING -t nat -p tcp --dport 443 -i ens5 -j REDIRECT --to-port 1200",
            )?;

        let _ = channel.read_to_string(&mut s);
        println!("{s}");
        let _ = channel.wait_close();

        channel = sess.channel_session()?;
        s = String::new();
        channel
            .exec(
                "sudo iptables -A PREROUTING -t nat -p tcp --dport 1025:65535 -i ens5 -j REDIRECT --to-port 1200",
            )?;

        let _ = channel.read_to_string(&mut s);
        println!("{s}");
        let _ = channel.wait_close();

        channel = sess.channel_session()?;
        s = String::new();
        channel.exec(
            &("nitro-cli run-enclave --cpu-count ".to_owned()
                + &((v_cpus - 2).to_string())
                + " --memory "
                + &((mem - 2200).to_string())
                + " --eif-path enclave.eif --enclave-cid 88"),
        )?;

        let _ = channel.read_to_string(&mut s);
        println!("{s}");
        let _ = channel.wait_close();

        println!("Enclave running");
        Ok(())
    }

    /* AWS EC2 UTILITY */

    pub async fn get_instance_ip(&self, instance_id: &str, region: String) -> Result<String> {
        Ok(self
            .client(region)
            .await
            .describe_instances()
            .filters(
                aws_sdk_ec2::model::Filter::builder()
                    .name("instance-id")
                    .values(instance_id)
                    .build(),
            )
            .send()
            .await?
            // response parsing from here
            .reservations()
            .ok_or(anyhow!("could not parse reservations"))?
            .first()
            .ok_or(anyhow!("no reservation found"))?
            .instances()
            .ok_or(anyhow!("could not parse instances"))?
            .first()
            .ok_or(anyhow!("no instances with the given id"))?
            .public_ip_address()
            .ok_or(anyhow!("could not parse ip address"))?
            .to_string())
    }

    pub async fn launch_instance(
        &self,
        job: String,
        instance_type: aws_sdk_ec2::model::InstanceType,
        image_url: &str,
        architecture: &str,
        region: String,
    ) -> Result<String> {
        let size: i64;
        let req_client = reqwest::Client::builder().no_gzip().build();
        match req_client {
            Ok(req_client) => {
                let res = req_client.head(image_url).send().await;
                match res {
                    Ok(res) => {
                        let content_len = res.headers()["content-length"].to_str()?;
                        size = content_len.parse::<i64>()? / 1000000;
                    }
<<<<<<< HEAD
                    Err(e) => return Err(anyhow!("failed to fetch eif file header, {e}"))
                }
            }
            Err(e) => return Err(anyhow!("failed to fetch eif file header, {e}"))
=======
                    Err(e) => return Err(anyhow!("failed to fetch eif file header, {}", e)),
                }
            }
            Err(e) => return Err(anyhow!("failed to fetch eif file header, {}", e)),
>>>>>>> 7de94fb2
        }

        println!("eif size: {size} MB");
        let size = size / 1000;
        let mut sdd = 15;
        if size > sdd {
            sdd = size + 10;
        }

        let instance_ami = self.get_amis(region.clone(), architecture).await?;

        let enclave_options = aws_sdk_ec2::model::EnclaveOptionsRequest::builder()
            .set_enabled(Some(true))
            .build();
        let ebs = aws_sdk_ec2::model::EbsBlockDevice::builder()
            .volume_size(sdd as i32)
            .build();
        let block_device_mapping = aws_sdk_ec2::model::BlockDeviceMapping::builder()
            .set_device_name(Some("/dev/sda1".to_string()))
            .set_ebs(Some(ebs))
            .build();
        let name_tag = aws_sdk_ec2::model::Tag::builder()
            .set_key(Some("Name".to_string()))
            .set_value(Some("JobRunner".to_string()))
            .build();
        let managed_tag = aws_sdk_ec2::model::Tag::builder()
            .set_key(Some("managedBy".to_string()))
            .set_value(Some("marlin".to_string()))
            .build();
        let project_tag = aws_sdk_ec2::model::Tag::builder()
            .set_key(Some("project".to_string()))
            .set_value(Some("oyster".to_string()))
            .build();
        let job_tag = aws_sdk_ec2::model::Tag::builder()
            .set_key(Some("jobId".to_string()))
            .set_value(Some(job))
            .build();
        let tags = aws_sdk_ec2::model::TagSpecification::builder()
            .set_resource_type(Some(aws_sdk_ec2::model::ResourceType::Instance))
            .tags(name_tag)
            .tags(managed_tag)
            .tags(job_tag)
            .tags(project_tag)
            .build();
        let subnet = self.get_subnet(region.clone()).await?;
        let sec_group = self.get_security_group(region.clone()).await?;

        Ok(self
            .client(region)
            .await
            .run_instances()
            .set_image_id(Some(instance_ami))
            .set_instance_type(Some(instance_type))
            .set_key_name(Some(self.key_name.clone()))
            .set_min_count(Some(1))
            .set_max_count(Some(1))
            .set_enclave_options(Some(enclave_options))
            .block_device_mappings(block_device_mapping)
            .tag_specifications(tags)
            .security_group_ids(sec_group)
            .subnet_id(subnet)
            .send()
            .await?
            // response parsing from here
            .instances()
            .ok_or(anyhow!("could not parse instances"))?
            .first()
            .ok_or(anyhow!("no instance found"))?
            .instance_id()
            .ok_or(anyhow!("could not parse group id"))?
            .to_string())
    }

    async fn terminate_instance(&self, instance_id: &str, region: String) -> Result<()> {
        let _ = self
            .client(region)
            .await
            .terminate_instances()
            .instance_ids(instance_id)
            .send()
            .await?;

        Ok(())
    }

    async fn get_amis(&self, region: String, architecture: &str) -> Result<String> {
        let project_filter = aws_sdk_ec2::model::Filter::builder()
            .name("tag:project")
            .values("oyster")
            .build();
        let name_filter = aws_sdk_ec2::model::Filter::builder()
            .name("name")
            .values("oyster_".to_owned() + architecture)
            .build();

        Ok(self
            .client(region)
            .await
            .describe_images()
            .owners("self")
            .filters(project_filter)
            .filters(name_filter)
            .send()
            .await?
            // response parsing from here
            .images()
            .ok_or(anyhow!("could not parse images"))?
            .first()
            .ok_or(anyhow!("no images found"))?
            .image_id()
            .ok_or(anyhow!("could not parse image id"))?
            .to_string())
    }

    pub async fn get_security_group(&self, region: String) -> Result<String> {
        let filter = aws_sdk_ec2::model::Filter::builder()
            .name("tag:project")
            .values("oyster")
            .build();

        Ok(self
            .client(region)
            .await
            .describe_security_groups()
            .filters(filter)
            .send()
            .await?
            // response parsing from here
            .security_groups()
            .ok_or(anyhow!("could not parse security groups"))?
            .first()
            .ok_or(anyhow!("no security group found"))?
            .group_id()
            .ok_or(anyhow!("could not parse group id"))?
            .to_string())
    }

    pub async fn get_subnet(&self, region: String) -> Result<String> {
        let filter = aws_sdk_ec2::model::Filter::builder()
            .name("tag:project")
            .values("oyster")
            .build();

        Ok(self
            .client(region)
            .await
            .describe_subnets()
            .filters(filter)
            .send()
            .await?
            // response parsing from here
            .subnets()
            .ok_or(anyhow!("Could not parse subnets"))?
            .first()
            .ok_or(anyhow!("no subnet found"))?
            .subnet_id()
            .ok_or(anyhow!("Could not parse subnet id"))?
            .to_string())
    }

    pub async fn get_job_instance_id(&self, job: &str, region: String) -> Result<String> {
        let res = self
            .client(region)
            .await
            .describe_instances()
            .filters(
                aws_sdk_ec2::model::Filter::builder()
                    .name("tag:jobId")
                    .values(job)
                    .build(),
            )
            .send()
            .await?;
        // response parsing from here
        let instance = res
            .reservations()
            .ok_or(anyhow!("could not parse reservations"))?
            .first()
            .ok_or(anyhow!("reservation not found"))?
            .instances()
            .ok_or(anyhow!("could not parse instances"))?
            .first()
            .ok_or(anyhow!("no instances for the given job"))?;

        let state = instance
            .state()
            .ok_or(anyhow!("could not parse instance state"))?
            .name()
            .ok_or(anyhow!("could not parse instance state name"))?
            .as_str();
        if state == "running" || state == "pending" {
            Ok(instance
                .instance_id()
                .ok_or(anyhow!("could not parse ip address"))?
                .to_string())
        } else {
            Err(anyhow!("no running instance found"))
        }
    }

    pub async fn get_instance_state(&self, instance_id: &str, region: String) -> Result<String> {
        Ok(self
            .client(region)
            .await
            .describe_instances()
            .filters(
                aws_sdk_ec2::model::Filter::builder()
                    .name("instance-id")
                    .values(instance_id)
                    .build(),
            )
            .send()
            .await?
            // response parsing from here
            .reservations()
            .ok_or(anyhow!("could not parse reservations"))?
            .first()
            .ok_or(anyhow!("no reservation found"))?
            .instances()
            .ok_or(anyhow!("could not parse instances"))?
            .first()
            .ok_or(anyhow!("no instances with the given id"))?
            .state()
            .ok_or(anyhow!("could not parse instance state"))?
            .name()
            .ok_or(anyhow!("could not parse instance state name"))?
            .as_str()
            .into())
    }

    async fn allocate_ip_addr(&self, job: String, region: String) -> Result<(String, String)> {
        let (exist, alloc_id, public_ip) = self.get_job_elastic_ip(&job, region.clone()).await?;

        if exist {
            println!("Elastic Ip already exists");
            return Ok((alloc_id, public_ip));
        }

        let managed_tag = aws_sdk_ec2::model::Tag::builder()
            .set_key(Some("managedBy".to_string()))
            .set_value(Some("marlin".to_string()))
            .build();
        let project_tag = aws_sdk_ec2::model::Tag::builder()
            .set_key(Some("project".to_string()))
            .set_value(Some("oyster".to_string()))
            .build();
        let job_tag = aws_sdk_ec2::model::Tag::builder()
            .set_key(Some("jobId".to_string()))
            .set_value(Some(job))
            .build();
        let tags = aws_sdk_ec2::model::TagSpecification::builder()
            .set_resource_type(Some(aws_sdk_ec2::model::ResourceType::ElasticIp))
            .tags(managed_tag)
            .tags(job_tag)
            .tags(project_tag)
            .build();

        let resp = self
            .client(region)
            .await
            .allocate_address()
            .domain(aws_sdk_ec2::model::DomainType::Vpc)
            .tag_specifications(tags)
            .send()
            .await?;

        Ok((
            resp.allocation_id()
                .ok_or(anyhow!("could not parse allocation id"))?
                .to_string(),
            resp.public_ip()
                .ok_or(anyhow!("could not parse public ip"))?
                .to_string(),
        ))
    }

    async fn get_job_elastic_ip(
        &self,
        job: &str,
        region: String,
    ) -> Result<(bool, String, String)> {
        let filter_a = aws_sdk_ec2::model::Filter::builder()
            .name("tag:project")
            .values("oyster")
            .build();

        let filter_b = aws_sdk_ec2::model::Filter::builder()
            .name("tag:jobId")
            .values(job)
            .build();

        Ok(
            match self
                .client(region)
                .await
                .describe_addresses()
                .filters(filter_a)
                .filters(filter_b)
                .send()
                .await?
                // response parsing starts here
                .addresses()
                .ok_or(anyhow!("could not parse addresses"))?
                .first()
            {
                None => (false, String::new(), String::new()),
                Some(addrs) => (
                    true,
                    addrs
                        .allocation_id()
                        .ok_or(anyhow!("could not parse allocation id"))?
                        .to_string(),
                    addrs
                        .public_ip()
                        .ok_or(anyhow!("could not parse public ip"))?
                        .to_string(),
                ),
            },
        )
    }

    async fn associate_address(
        &self,
        instance_id: &str,
        alloc_id: &str,
        region: String,
    ) -> Result<()> {
        self.client(region)
            .await
            .associate_address()
            .allocation_id(alloc_id)
            .instance_id(instance_id)
            .send()
            .await?;
        Ok(())
    }

    pub async fn spin_up_instance(
        &self,
        image_url: &str,
        job: String,
        instance_type: &str,
        region: String,
    ) -> Result<String> {
        let ec2_type = aws_sdk_ec2::model::InstanceType::from_str(instance_type)?;
        let resp = self
            .client(region.clone())
            .await
            .describe_instance_types()
            .instance_types(ec2_type)
            .send()
            .await?;
        let mut architecture = "amd64".to_string();
        let mut v_cpus: i32 = 4;
        let mut mem: i64 = 8192;

        let instance_types = resp
            .instance_types()
            .ok_or(anyhow!("error fetching instance info"))?;
        for instance in instance_types {
            let supported_architectures = instance
                .processor_info()
                .ok_or(anyhow!("error fetching instance processor info"))?
                .supported_architectures()
                .ok_or(anyhow!("error fetching instance architecture info"))?;
            if let Some(arch) = supported_architectures.iter().next() {
                architecture = arch.as_str().to_string();
                println!("architecture: {}", arch.as_str());
            }
<<<<<<< HEAD
            v_cpus = instance.v_cpu_info()
                                .ok_or(anyhow!("error fetching instance v_cpu info"))?
                                .default_v_cpus()
                                .ok_or(anyhow!("error fetching instance v_cpu info"))?;
            println!("v_cpus: {v_cpus}");
            mem = instance.memory_info()
                                .ok_or(anyhow!("error fetching instance memory info"))?
                                .size_in_mi_b()
                                .ok_or(anyhow!("error fetching instance v_cpu info"))?;
            println!("memory: {mem}");
=======
            v_cpus = instance
                .v_cpu_info()
                .ok_or(anyhow!("error fetching instance v_cpu info"))?
                .default_v_cpus()
                .ok_or(anyhow!("error fetching instance v_cpu info"))?;
            println!("v_cpus: {}", v_cpus);
            mem = instance
                .memory_info()
                .ok_or(anyhow!("error fetching instance memory info"))?
                .size_in_mi_b()
                .ok_or(anyhow!("error fetching instance v_cpu info"))?;
            println!("memory: {}", mem);
>>>>>>> 7de94fb2
        }

        let instance_type = aws_sdk_ec2::model::InstanceType::from_str(instance_type)?;
        let instance = self
            .launch_instance(
                job.clone(),
                instance_type,
                image_url,
                &architecture,
                region.clone(),
            )
            .await?;
        sleep(Duration::from_secs(100)).await;
        let res = self.allocate_ip_addr(job, region.clone()).await;
        if let Err(err) = res {
            self.spin_down_instance(&instance, region.clone()).await?;
            return Err(anyhow!("error launching instance, {err}"));
        }
        let (alloc_id, ip) = res.unwrap();
        println!("Elastic Ip allocated: {ip}");

        let res = self
            .associate_address(&instance, &alloc_id, region.clone())
            .await;
        if let Err(err) = res {
            self.spin_down_instance(&instance, region.clone()).await?;
            return Err(anyhow!("error launching instance, {err}"));
        }
        let res = self.get_instance_ip(&instance, region.clone()).await;
        if let Err(err) = res {
            self.spin_down_instance(&instance, region.clone()).await?;
            return Err(anyhow!("error launching instance, {err}"));
        }
        let mut public_ip_address = res.unwrap();
        if public_ip_address.is_empty() {
            self.spin_down_instance(&instance, region.clone()).await?;
            return Err(anyhow!("error fetching instance ip address"));
        }
        public_ip_address.push_str(":22");
        let sess = self.ssh_connect(&public_ip_address).await;
        match sess {
            Ok(r) => {
                let res = self.run_enclave(&r, image_url, v_cpus, mem).await;
                match res {
                    Ok(_) => Ok(instance),
                    Err(_) => {
                        self.spin_down_instance(&instance, region.clone()).await?;
                        Err(anyhow!(
                            "error running enclave, terminating launched instance"
                        ))
                    }
                }
            }
            Err(_) => {
                self.spin_down_instance(&instance, region.clone()).await?;
                Err(anyhow!("error establishing ssh connection"))
            }
        }
    }

    pub async fn spin_down_instance(&self, instance_id: &str, region: String) -> Result<()> {
        self.terminate_instance(instance_id, region).await?;
        Ok(())
    }
}

use std::error::Error;

#[async_trait]
impl AwsManager for Aws {
    async fn spin_up(
        &mut self,
        eif_url: &str,
        job: String,
        instance_type: &str,
        region: String,
    ) -> Result<String, Box<dyn Error + Send + Sync>> {
        let instance = self
            .spin_up_instance(eif_url, job, instance_type, region)
            .await?;
        Ok(instance)
    }

    async fn spin_down(
        &mut self,
        instance_id: &str,
        region: String,
    ) -> Result<bool, Box<dyn Error + Send + Sync>> {
        let _ = self.spin_down_instance(instance_id, region).await?;
        Ok(true)
    }

    async fn get_job_instance(
        &mut self,
        job: &str,
        region: String,
    ) -> Result<(bool, String), Box<dyn Error + Send + Sync>> {
        let instance = self.get_job_instance_id(job, region).await?;
        Ok((true, instance))
    }

    async fn check_instance_running(
        &mut self,
        instance_id: &str,
        region: String,
    ) -> Result<bool, Box<dyn Error + Send + Sync>> {
        let res = self.get_instance_state(instance_id, region).await?;
        if res.as_str() == "running" || res.as_str() == "pending" {
            Ok(true)
        } else {
            Ok(false)
        }
    }
}<|MERGE_RESOLUTION|>--- conflicted
+++ resolved
@@ -221,13 +221,8 @@
                     let contents = fs::read_to_string(file_path);
 
                     if let Err(err) = contents {
-<<<<<<< HEAD
                         println!("Error reading whitelist file : {err}");
                         return  Err(anyhow!("Error reading whitelist file"));
-=======
-                        println!("Error reading whitelist file : {}", err);
-                        return Err(anyhow!("Error reading whitelist file"));
->>>>>>> 7de94fb2
                     } else {
                         let contents = contents.unwrap();
                         let entries = contents.lines();
@@ -373,17 +368,10 @@
                         let content_len = res.headers()["content-length"].to_str()?;
                         size = content_len.parse::<i64>()? / 1000000;
                     }
-<<<<<<< HEAD
                     Err(e) => return Err(anyhow!("failed to fetch eif file header, {e}"))
                 }
             }
             Err(e) => return Err(anyhow!("failed to fetch eif file header, {e}"))
-=======
-                    Err(e) => return Err(anyhow!("failed to fetch eif file header, {}", e)),
-                }
-            }
-            Err(e) => return Err(anyhow!("failed to fetch eif file header, {}", e)),
->>>>>>> 7de94fb2
         }
 
         println!("eif size: {size} MB");
@@ -753,7 +741,6 @@
                 architecture = arch.as_str().to_string();
                 println!("architecture: {}", arch.as_str());
             }
-<<<<<<< HEAD
             v_cpus = instance.v_cpu_info()
                                 .ok_or(anyhow!("error fetching instance v_cpu info"))?
                                 .default_v_cpus()
@@ -764,20 +751,6 @@
                                 .size_in_mi_b()
                                 .ok_or(anyhow!("error fetching instance v_cpu info"))?;
             println!("memory: {mem}");
-=======
-            v_cpus = instance
-                .v_cpu_info()
-                .ok_or(anyhow!("error fetching instance v_cpu info"))?
-                .default_v_cpus()
-                .ok_or(anyhow!("error fetching instance v_cpu info"))?;
-            println!("v_cpus: {}", v_cpus);
-            mem = instance
-                .memory_info()
-                .ok_or(anyhow!("error fetching instance memory info"))?
-                .size_in_mi_b()
-                .ok_or(anyhow!("error fetching instance v_cpu info"))?;
-            println!("memory: {}", mem);
->>>>>>> 7de94fb2
         }
 
         let instance_type = aws_sdk_ec2::model::InstanceType::from_str(instance_type)?;
